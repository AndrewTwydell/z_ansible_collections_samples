################################################################################
# Copyright (c) IBM Corporation 2020
################################################################################
# This file is required when using repository directly in AWX/Tower
# for more info: https://docs.ansible.com/ansible/latest/user_guide/collections_using.html#install-multiple-collections-with-a-requirements-file
#                https://docs.ansible.com/ansible-tower/latest/html/userguide/projects.html#collections-support
---
collections:
  - name: ibm.ibm_zos_core
<<<<<<< HEAD
    version: 1.3.0-beta.1
    source: https://galaxy.ansible.com
=======
    version: 1.3.0-beta.2
>>>>>>> 70517006
<|MERGE_RESOLUTION|>--- conflicted
+++ resolved
@@ -7,9 +7,4 @@
 ---
 collections:
   - name: ibm.ibm_zos_core
-<<<<<<< HEAD
-    version: 1.3.0-beta.1
-    source: https://galaxy.ansible.com
-=======
-    version: 1.3.0-beta.2
->>>>>>> 70517006
+    version: 1.3.0-beta.2