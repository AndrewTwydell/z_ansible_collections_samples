# IBM® Cloud Infrastructure Center

IBM® Cloud Infrastructure Center is an advanced infrastructure management product, providing on-premises cloud deployments of IBM z/VM®-based and KVM based Linux® virtual machines on the IBM Z® and IBM LinuxONE platforms.

More details: https://www.ibm.com/docs/en/cic/1.1.3

# About this playbook

The purposes of this playbook:

1. Use IBM® Cloud Infrastructure Center to install Red Hat® OpenShift® Container Platform via user-provisioned infrastructure (UPI)

2. Enhance the existing UPI process, such as 

- Rhcos images can be automatically downloaded and uploaded.

- Nodes’ IPs can be allocated instead of be fixed.

- Worker nodes’ CSR can be automatically approved.

- Additional scripts are provided: 

  1. Add or remove a new OpenShift compute node 

  2. Configure image registry. 

  3. Requirements pre-check before installation

**Note**: This playbook supports IBM® Cloud Infrastructure Center version 1.1.3 and RH OpenShift Container Platform version 4.6 and, 4.7 for z/VM and version 4.7 for KVM.

# Installing OpenShift on IBM® Cloud Infrastructure Center via user-provisioned infrastructure (UPI)

The User-Provisioned Infrastructure (UPI) process installs OpenShift in stages, providing opportunities for modifications or integrating with existing infrastructure.

It contrasts with the fully-automated Installer-Provisioned Infrastructure (IPI) which creates everything in one go.

With UPI, creating the cloud (OpenStack) resources (e.g. Nova servers, Neutron ports, security groups) is the responsibility of the person deploying OpenShift.

The installer is still used to generate the ignition files and monitor the installation process.

This provides a greater flexibility at the cost of a more explicit and interactive process.

Below is a step-by-step guide to a UPI installation that mimics an automated IPI installation; prerequisites and steps described below should be adapted to the constraints of the target infrastructure.

Please be aware of the [Known Issues](https://github.com/openshift/installer/blob/master/docs/user/openstack/known-issues.md#known-issues-specific-to-user-provisioned-installations)
of this method of installation.

## Prerequisites

The file `inventory.yaml` contains the variables most likely to need customisation.

For a successful IBM® Cloud Infrastructure Center UPI installation (3 worker nodes) are required:
```
Security Groups: 3
Security Group Rules: 60
Subnets: 1
Server Groups: 1
RAM: 112 GB
vCPUs: 28
Volume Storage: 175 GB
Instances: 7
Depending on the type of image registry backend an additional 100 GB volume.
```

- IBM® Cloud Infrastructure Center virtual machines type ("kvm" or "zvm")
  - inventory: `vm_type`
- IBM® Cloud Infrastructure Center disk type ("dasd" or "scsi")
  - inventory: `disk_type`
- OpenShift version
  - inventory: `openshift_version` and `openshift_minor_version`
- Nova flavors
  - inventory: `os_flavor_master` and `os_flavor_worker`
- The `openshift-install` binary
- A subnet range for the Nova servers / OpenShift Nodes, that does not conflict with your existing network, and 
  - inventory: `os_subnet_range`
<<<<<<< HEAD
=======
- The RHCOS image to use, the default value is "rhcos"
  - the default value is "rhcos" 
  - inventory: `os_image_rhcos`
- The availability zone in which to create the server
  - inventory: `availability_zone`
  - the default value is '', which means to use the default availability zone
  - to select the host where instances are launched: `availability_zone: 'ZONE:HOST:NODE'`, HOST and NODE are optional parameters, so you can use the `availability_zone 'ZONE::NODE'`, `availability_zone: 'ZONE:HOST'` or `availability_zone: 'ZONE'`
>>>>>>> 09400bab
- A DNS zone you can configure
  - it must be the resolver for the base domain, for the installer and for the end-user machines
  - it will host two records: for API and apps access
  - inventory: `vars.os_dns_domain`
- Bastion node
  - Ensure networks connectivity among CIC control nodes, DNS, HAProxy, Installer or Bastion node.
  - You can use your own Bastion Node that installed DNS server and Load Balancer, or choose a RHEL8 machine.
    - Ensure that you can ssh to bastion node or RHEL8 machine via root user without password.
    - Uncomment `bastion` and `vars` part in inventory.yaml and fill the information on bastion node.
    - inventory: `bastion.ansible_ssh_host`, `vars.cluster_domain_name`, `vars.os_dns_domain`.
    - If using a new RHEL 8 machine as bastion node, please remember to run [Configure bastion](#configure-bastion) step to automatically create DNS and HAProxy.


## Getting Started

You can use any ICIC nodes or any RHEL8 machine to run ansible scripts to deploy OCP UPI, it's recommended to using RHEL8 machine, following these steps to start it:
* [Provision a Red Hat machine](#provision-a-red-hat-machine)
* [Install required packages](#install-required-packages)
* [Generate an SSH private key and add it to the CIC control node](#generate-an-ssh-private-key-and-add-it-to-the-cic-control-node)
* [Connect the CIC client by using command line](#connect-the-cic-client-by-using-command-line)
* [OpenShift Configuration Directory](#openshift-configuration-directory)
* [Prepare the configuration before installation](#prepare-the-configuration-before-installation)
* [Run ansible playbook to deploy OCP UPI](#run-ansible-playbook-to-deploy-ocp-upi)

## Provision a Red Hat machine
Provision a Red Hat machine based on the following specifications, or using existing ICIC compute nodes, the minimum system requirements: `1 vCPU, 2GB memory, 30GB Disk`.

## Install required packages

**Requirements:**

* Python >= 3.6.8
* Ansible >= 2.11.1
* jq >= 1.5
* Python modules required in the playbooks. Namely:
  * openstackclient >= 5.2.0
  * openstacksdk >= 0.57.0
  * netaddr >= 0.8.0

**Verify the installation:**
```sh
$ openstack
(openstack)
```

**Make sure that `python` points to Python3:**
```sh
sudo alternatives --set python /usr/bin/python3
```

## Generate an SSH private key and add it to the CIC control node

You can use this key to SSH into the ICIC nodes and Bastion Node. 
1. Create the SSH Key
```sh
$ ssh-keygen -f ~/.ssh/id_rsa -t rsa
```
2. Add your SSH key to ICIC control nodes and bastion nodes.
```sh
$ ssh-copy-id root@<CIC-control-node-ip>
$ ssh-copy-id root@<Bastion-Node>
```

## Connect the CIC client by using command line

1. Copy the `icicrc` file to your user's home directory.
```sh
$ scp -r root@<CIC-control-node-ip>:/opt/ibm/icic/icicrc opt/ibm/icic/icicrc
```

2. Copy the `icic.crt` file to your certs directory
```sh
$ scp -r root@<CIC-control-node-ip>:/etc/pki/tls/certs/icic.crt /etc/pki/tls/certs/
```

3. Run source `icicrc` to set the environment variables.
```sh
$ source /opt/ibm/icic/icicrc
 Please input the username: admin
 Please input the password of admin:
```

4. Verify the Red Hat machine is connected to ICIC successfully.
```sh
$ openstack project list
+----------------------------------+-------------+
| ID                               | Name        |
+----------------------------------+-------------+
| 9c301e5e7b3a4e48a45e21690357c1be | icicvm      |
| 9deef79a109440c3b84e522296285904 | service     |
| bb7cf9dc985046048ccd39059ebfd6bc | ibm-default |
+----------------------------------+-------------+
```

## OpenShift Configuration Directory

This repository contains Ansible playbooks to deploy OpenShift on IBM® Cloud Infrastructure Center.

### Download this playbook

All the configuration files, logs and installation state are kept in a single directory:
```sh
$ git clone https://github.com/IBM/z_ansible_collections_samples.git
$ cp -r z_ansible_collections_samples/z_infra_provisioning/cloud_infra_center/ocp_upi ocp_upi
$ cd ocp-upi
```

## Prepare the configuration before installation

### OpenShift installer and CLI

Config the `openshift_version` and `openshift_minor_version` in inventory.yaml, the ansible will download the specified openshift installer and CLI binary files.

### Red Hat Enterprise Linux CoreOS (RHCOS) image

A proper [RHCOS](https://docs.openshift.com/container-platform/4.7/architecture/architecture-rhcos.html) image in the IBM® Cloud Infrastructure Center cluster or project is required for successful installation.

To use Red Hat Enterprise Linux CoreOS (RHCOS) images to provision virtual machines, ansible playbooks will download the images from the RHCOS [image mirror](https://mirror.openshift.com/pub/openshift-v4/s390x/dependencies/rhcos/). The images then can be uploaded to IBM® Cloud Infrastructure Center to provision a virtual machine.

**z/VM**

Supported versions: `4.6`, `4.7 `.

Two types of RHCOS images are supported.
```
- RHCOS DASD images
- RHCOS SCSI images
```

Config the `vm_type` as "zvm" and `disk_type` as "dasd" or "scsi" in `inventory.yaml`

**KVM**

Supported version: `4.7`.

Config the `vm_type` as "kvm" and `disk_type` as "" in `inventory.yaml`

### Prepare configuration and ignition files before installation

The ansible playbooks has automated origin complex UPI mannul process, such as correcting configuration, creating manifests, creating ignition files and uploading ignition files to glance. 

### Config HAproxy and DNS on a bastion node (default)

User can choose to use your own bastion node to deploy cluster. If there aren't DNS server and Haproxy on bastion node, highly recommend installing them by ansible playbook [Configure Bastion](#configure-bastion), or you have an external DNS server which is managed in other DNS provider, if so, you need to add openshift recorder in your DNS server manually, please see the following [example](#sample-dns-zone-database) to add it.

#### Sample DNS zone database
```
$TTL 900

@                     IN SOA bastion.openshift.example.com. hostmaster.openshift.example.com. (
                        2019062002 1D 1H 1W 3H
                      )
                      IN NS bastion.openshift.example.com.

bastion               IN A 172.26.103.100
api                   IN A 172.26.103.100
api-int               IN A 172.26.103.100
apps                  IN A 172.26.103.100
*.apps                IN A 172.26.103.100

bootstrap           IN A 172.26.103.230

master-0              IN A 172.26.103.231
master-1              IN A 172.26.103.232
master-2              IN A 172.26.103.233

worker-62c41              IN A 172.26.103.234
worker-a7c60              IN A 172.26.103.235
worker-c94d1              IN A 172.26.103.236
```
#### Verify DNS record

You can use the nslookup <hostname> command to verify name resolution. 
```
$ nslookup master-0.openshift.example.com
Server:		172.26.100.8
Address:	172.26.100.8#53

Name:	master-0.openshift.example.com
Address: 172.26.103.231
```

#### Update inventory.yaml file as bastion node IP
Update bastion node info, dns domain and OCP nodes IP addresses in `inventory.yaml`

```
    # Bastion DNS and HAProxy settings (Only for fixed IP address)
    bastion:
      ansible_ssh_host: 172.26.103.100
      ansible_ssh_common_args: '-o StrictHostKeyChecking=no'

      # Configure the IP address of your private subnet
      # These default values will work by default
      # with the default configuration defined in
      # tony-hypervisor-setup
      bastion_private_ip_address: 172.26.103.100
      gateway_ip: 172.26.0.1
      bastion_subnet_prefix_reverse: 103.26.172
      cluster_subnet_prefix: 172.26.103
      bastion_public_ip_address: "{{ ansible_default_ipv4.address }}"
  
  vars:
    os_dns_domain: "172.26.103.100"
    cluster_domain_name: "openshift.example.com"
```

### Modify other user-provided values in inventory.yaml

1. Allocated IP or Fixed IP:

The `auto_allocated_ip` default value is true, then IPs will be allocated from subnet range. 
If you need specify IP addresses, set `auto_allocated_ip` to false.

```
auto_allocated_ip: true
```

### Prepare the install config file

Prepare the `install-config.yaml` as below: 

```
apiVersion: v1
baseDomain: example.com
compute:
- architecture: s390x
  hyperthreading: Enabled
  name: worker
  platform: {}
  replicas: 0
controlPlane:
  architecture: s390x
  hyperthreading: Enabled
  name: master
  platform: {}
  replicas: 3
metadata:
  creationTimestamp: null
  name: openshift
networking:
  clusterNetwork:
  - cidr: 10.128.0.0/14
    hostPrefix: 23
  machineNetwork:
  - cidr: 10.0.0.0/16
  networkType: OpenShiftSDN
  serviceNetwork:
  - 172.30.0.0/16
platform:
  none: {}
publish: External
pullSecret: xxxxx
sshKey: xxxxxx
```
Most of these are self-explanatory. *metadata.name* and *baseDomain* will together form the fully qualified domain name which the API interface will expect to the called, and the default name with which OpenShift will expose newly created applications. And it should be the same as `cluster_domain_name` in `inventory.yaml`.

Afterwards, you should have `install-config.yaml` in your current directory:

```sh
$ tree
.
└── install-config.yaml
```

## Run ansible playbook to deploy OCP UPI

### Check requirements for enviroment before installation

You can run below command to check whether your enviroment meet the minimum requirements:

```
$ ansible-playbook -i inventory.yaml configure-pre-check.yaml
```

### Prepare configuration and ignition files

Before OpenShift installation, some special configuration should be modified, such as configure machine network, generate and upload igntions.

```sh
$ ansible-playbook -i inventory.yaml main.yaml
```

### Security Groups

```sh
$ ansible-playbook -i inventory.yaml configure-security-groups.yaml
```

The playbook creates one Security group for the Control Plane and one for the Compute nodes, then attaches rules for enabling communication between the nodes.

### Network, Subnet and external router

```sh
$ ansible-playbook -i inventory.yaml configure-network.yaml
```

The playbook creates a default VLAN network and a subnet. The subnet obeys `os_subnet_range`. By default, if the `os_subnet_range` is '172.26.0.0/16', the allocation pools will be '172.26.0.10-172.26.255.254'. The allocation pool can be configured by `allocation_pool_start` and `allocation_pool_end`. Finally, the playbook creates the nodes' ports. 

***Note***: If your Bastion node was not VLAN network type, the bootstrap node should be connected confused with bastion node. Please use of existing network.


**Use existing network**

If you want to use an existing netowrk instead of creating a new network, you can specify the 
network name and subnet UUID, for example:

```
$ ansible-playbook -i inventory.yaml configure-network.yaml -e os_network="<Network_name>" -e os_subnet="<Network_subnet>"
```

### Configure bastion

```sh
$ ansible-playbook -i inventory.yaml configure-bastion-properties.yaml
$ ansible-playbook -i inventory.yaml configure-dns.yaml
$ ansible-playbook -i inventory.yaml configure-haproxy.yaml
```

The nodes' hostnames and IP addresses will be read from nodes' port and configured in bastion node's DNS and Haproxy.

### OpenShift Bootstrap

```sh
$ ansible-playbook -i inventory.yaml configure-bootstrap.yaml
```

The playbook sets the *allowed address pairs* on each port attached to our OpenShift nodes.

After the bootstrap server is active, you can check the console log to see that it is getting the ignition correctly:

```sh
$ openstack console log show "$INFRA_ID-bootstrap"
```

You can also SSH into the server (using its floating IP address) and check on the bootstrapping progress:

```sh
$ ssh core@203.0.113.24
[core@openshift-qlvwv-bootstrap ~]$ journalctl -b -f -u bootkube.service
```

### OpenShift Control Plane

```sh
$ ansible-playbook -i inventory.yaml configure-control-plane.yaml
```

Our control plane will consist of three nodes. The servers will be passed the `master-?-ignition.json` files prepared earlier.

The playbook places the Control Plane in a Server Group with "soft anti-affinity" policy.

The master nodes should load the initial Ignition and then keep waiting until the bootstrap node stands up the Machine Config Server which will provide the rest of the configuration.

### Wait for the Control Plane to Complete

When that happens, the masters will start running their own pods, run etcd and join the "bootstrap" cluster. Eventually, they will form a fully operational control plane.

You can monitor this via the following command:

```sh
$ ./openshift-install wait-for bootstrap-complete
```

Eventually, it should output the following:

```plaintext
INFO API v1.14.6+f9b5405 up
INFO Waiting up to 30m0s for bootstrapping to complete...
```

This means the masters have come up successfully and are joining the cluster.

Eventually, the `wait-for` command should end with:

```plaintext
INFO It is now safe to remove the bootstrap resources
```

### Access the OpenShift API

You can use the `oc` or `kubectl` commands to talk to the OpenShift API. The admin credentials are in `auth/kubeconfig`:

```sh
$ export KUBECONFIG="$PWD/auth/kubeconfig"
$ oc get nodes
$ oc get pods -A
```

**NOTE**: Only the API will be up at this point. The OpenShift UI will run on the compute nodes.

### Delete the Bootstrap Resources

```sh
$ ansible-playbook -i inventory.yaml down-bootstrap.yaml
```

The teardown playbook deletes the bootstrap port, server and floating IP address.

If you haven't done so already, you should also disable the bootstrap Ignition URL.

### OpenShift Compute Nodes

```sh
$ ansible-playbook -i inventory.yaml configure-compute-nodes.yaml
```

This process is similar to the masters, but the workers need to be approved before they're allowed to join the cluster.

The workers need no ignition override.

### Configure the storage backend of image registry 

```sh
$ ansible-playbook -i inventory.yaml configure-image-registry.yaml
```

The Image Registry Operator is not initially available for platforms that do not provide default storage. We set the image registry to an empty directory for non-production clusters.

And the image registry will be exposed, this allows you to log in to the registry from outside the cluster using the route address, and to tag and push images using the route host.

Log in with podman: 

```sh
$ HOST=$(oc get route default-route -n openshift-image-registry --template='{{ .spec.host }}')
$ podman login -u $(oc whoami) -p $(oc whoami -t) --tls-verify=false $HOST
```

### Wait for the OpenShift Installation to Complete

Run the following command to verify the OpenShift cluster is fully deployed:

```sh
$ ./openshift-install --log-level debug wait-for install-complete
```

Upon success, it will print the URL to the OpenShift Console (the web UI) as well as admin username and password to log in.

### Add a new OpenShift compute node

#### using existing network
Allocated IP:
```sh
$ ansible-playbook -i inventory.yaml add-new-compute-node.yaml -e os_network="<Network_name>" -e os_subnet="<Network_subnet>"
```

Fixed IP:

```sh
$ ansible-playbook -i inventory.yaml add-new-compute-node.yaml -e ip=172.26.104.34 -e os_network="<Network_name>" -e os_subnet="<Network_subnet>"
```

#### using new network

Allocated IP:
```sh
$ ansible-playbook -i inventory.yaml add-new-compute-node.yaml 
```

Fixed IP:

```sh
$ ansible-playbook -i inventory.yaml add-new-compute-node.yaml -e ip=172.26.104.34
```

You can add a new compute node after installation, and specify the hostname index and ip address.  

## Destroy the OpenShift Cluster

```sh
$ ansible-playbook -i inventory.yaml  \
	down-bootstrap.yaml      \
	down-control-plane.yaml  \
	down-compute-nodes.yaml  \
	down-network.yaml        \
	down-security-groups.yaml
```

Then, remove the `api` and `*.apps` DNS records.

## Copyright
© Copyright IBM Corporation 2021

## License
Licensed under
[Apache License, Version 2.0](https://opensource.org/licenses/Apache-2.0).

## Support
Support for all playbooks, roles, and filters are provided by the community
and all issues are tracked through a
[Git issue](https://github.com/IBM/z_ansible_collections_samples/issues).
The repository admins and content owners will engage directly with users on issues reported on the
Git issue.

Playbooks are contributed both by IBM as well as the broader Ansible community including IBM partners and the Z community. 
Therefore, it may be helpful to review who contributed a sample as well as its requirements. You
can view who the contributor was by looking at the playbooks commit history as
well as notes in the playbook.<|MERGE_RESOLUTION|>--- conflicted
+++ resolved
@@ -73,16 +73,10 @@
 - The `openshift-install` binary
 - A subnet range for the Nova servers / OpenShift Nodes, that does not conflict with your existing network, and 
   - inventory: `os_subnet_range`
-<<<<<<< HEAD
-=======
-- The RHCOS image to use, the default value is "rhcos"
-  - the default value is "rhcos" 
-  - inventory: `os_image_rhcos`
 - The availability zone in which to create the server
   - inventory: `availability_zone`
   - the default value is '', which means to use the default availability zone
   - to select the host where instances are launched: `availability_zone: 'ZONE:HOST:NODE'`, HOST and NODE are optional parameters, so you can use the `availability_zone 'ZONE::NODE'`, `availability_zone: 'ZONE:HOST'` or `availability_zone: 'ZONE'`
->>>>>>> 09400bab
 - A DNS zone you can configure
   - it must be the resolver for the base domain, for the installer and for the end-user machines
   - it will host two records: for API and apps access
