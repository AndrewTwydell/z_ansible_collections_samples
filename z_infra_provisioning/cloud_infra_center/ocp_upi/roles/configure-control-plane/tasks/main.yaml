# =================================================================
# Copyright 2021 https://github.com/openshift/installer
# 
# Licensed under the Apache License, Version 2.0 (the "License");
# you may not use this file except in compliance with the License.
# You may obtain a copy of the License at
# 
#     http://www.apache.org/licenses/LICENSE-2.0
# 
# Unless required by applicable law or agreed to in writing, software
# distributed under the License is distributed on an "AS IS" BASIS,
# WITHOUT WARRANTIES OR CONDITIONS OF ANY KIND, either express or implied.
# See the License for the specific language governing permissions and
# limitations under the License.
# =================================================================

# =================================================================
# Licensed Materials - Property of IBM
#
# (c) Copyright IBM Corp. 2021 All Rights Reserved
#
# US Government Users Restricted Rights - Use, duplication or
# disclosure restricted by GSA ADP Schedule Contract with IBM Corp.
# =================================================================
#
# Change Summary: 
# - Move port creation to network.yaml
# - Delete unnecessary Ansible task
# - Add server creation timeout

# Required Python packages:
#
# ansible
# openstackclient
# openstacksdk
# netaddr

- name: 'Import common yaml'
  import_tasks: common.yaml

- name: 'List the Server groups'
  command:
    # os-compute-api-version 2.15 or higher is required for the 'soft-anti-affinity' policy
    cmd: "openstack --os-compute-api-version=2.15 server group list -f json -c ID -c Name"
  register: server_group_list

- name: 'Parse the Server group ID from existing'
  set_fact:
    server_group_id: "{{ (server_group_list.stdout | from_json | json_query(list_query) | first).ID }}"
  vars:
    list_query: "[?Name=='{{ os_cp_server_group_name }}']"
  when:
  - "os_cp_server_group_name|string in server_group_list.stdout"

- name: 'Create the Control Plane server group'
  command:
    # os-compute-api-version 2.15 or higher is required for the 'soft-anti-affinity' policy
    cmd: "openstack --os-compute-api-version=2.15 server group create -f json -c id --policy=soft-anti-affinity {{ os_cp_server_group_name }}"
  register: server_group_created
  when:
  - server_group_id is not defined

- name: 'Parse the Server group ID from creation'
  set_fact:
    server_group_id: "{{ (server_group_created.stdout | from_json).id }}"
  when:
  - server_group_id is not defined

- name: 'Create the Control Plane servers'
  os_server:
    name: "{{ item.1 }}-{{ item.0 }}"
    image: "rhcos"
    flavor: "{{ os_flavor_master }}"
    auto_ip: no
    availability_zone: "{{ create_server_zone }}"
    timeout: 2400
    # The ignition filename will be concatenated with the Control Plane node
    # name and its 0-indexed serial number.
    # In this case, the first node will look for this filename:
    #    "{{ infraID }}-master-0-ignition.json"
    userdata: "{{ lookup('file', [item.1, item.0, 'ignition.json'] | join('-')) | string }}"
    nics:
    - port-name: "{{ os_port_master }}-{{ item.0 }}"
    scheduler_hints:
      group: "{{ server_group_id }}"
    meta: "{{ cluster_id_tag }}"
  with_indexed_items: "{{ [os_cp_server_name] * os_control_nodes_number }}"
  environment: 
    PYTHONWARNINGS: 'ignore::UserWarning'
  when:
  - disk_type == "dasd"

<<<<<<< HEAD
=======
- name: 'Convert master flavor from value into number'
  command:
    cmd: "openstack flavor show {{ os_flavor_master }} -c disk -f value"
  register: master_flavor_size
  when:
  - disk_type == "scsi"

>>>>>>> be442d14
- name: 'Create the Control Plane servers with boot volume'
  os_server:
    name: "{{ item.1 }}-{{ item.0 }}"
    image: "rhcos"
    flavor: "{{ os_flavor_master }}"
    auto_ip: no
    availability_zone: "{{ create_server_zone }}"
    timeout: 2400
    # The ignition filename will be concatenated with the Control Plane node
    # name and its 0-indexed serial number.
    # In this case, the first node will look for this filename:
    #    "{{ infraID }}-master-0-ignition.json"
    userdata: "{{ lookup('file', [item.1, item.0, 'ignition.json'] | join('-')) | string }}"
    nics:
    - port-name: "{{ os_port_master }}-{{ item.0 }}"
    scheduler_hints:
      group: "{{ server_group_id }}"
    meta: "{{ cluster_id_tag }}"
    boot_from_volume: True
    volume_size: "{{ master_flavor_size.stdout_lines[0]}}"
    terminate_volume: True
  with_indexed_items: "{{ [os_cp_server_name] * os_control_nodes_number }}"
  environment: 
    PYTHONWARNINGS: 'ignore::UserWarning'
  when:
  - disk_type == "scsi"<|MERGE_RESOLUTION|>--- conflicted
+++ resolved
@@ -90,8 +90,6 @@
   when:
   - disk_type == "dasd"
 
-<<<<<<< HEAD
-=======
 - name: 'Convert master flavor from value into number'
   command:
     cmd: "openstack flavor show {{ os_flavor_master }} -c disk -f value"
@@ -99,7 +97,6 @@
   when:
   - disk_type == "scsi"
 
->>>>>>> be442d14
 - name: 'Create the Control Plane servers with boot volume'
   os_server:
     name: "{{ item.1 }}-{{ item.0 }}"
