--- conflicted
+++ resolved
@@ -41,18 +41,10 @@
 [detailed configuration guide](https://github.com/IBM/z_ansible_collections_samples/blob/master/docs/share/zos_core/configuration_guide.md).
 
 Update the playbook-specific variables in [vars/db2_discover_subsystems.yml](vars/db2_discover_subsystems.yml), based on the behavior that you want.
-
-<<<<<<< HEAD
 1. `zos_target_address` - Hostname of the system on which Db2 for z/OS DevOps Experience is running. Server name used to access the DOE rest apis.
 2. `valid_port_number` - Port number of Db2 DevOps Experience Server.
 3. `valid_username` - Username used to access the DOE REST API.
 4. `valid_password` - Password used to access the DOE REST API.
-=======
-1. zos_target_address - Hostname of the system on which Db2 for z/OS DevOps Experience is running. Server name used to access the DOE rest apis.
-2. valid_port_number - Port number of Db2 DevOps Experience Server.
-3. valid_username - Username used to access the DOE REST API.
-4. valid_password - Password used to access the DOE REST API.
->>>>>>> f03c8b53
 
 ## Run the playbook
 
